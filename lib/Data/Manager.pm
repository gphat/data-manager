--- conflicted
+++ resolved
@@ -7,11 +7,7 @@
 use Message::Stack;
 use Message::Stack::Parser::DataVerifier;
 
-<<<<<<< HEAD
-our $VERSION = '0.05';
-=======
-our $VERSION = '0.06';
->>>>>>> a6ff2353
+our $VERSION = '0.07';
 
 has 'messages' => (
     is => 'ro',
